--- conflicted
+++ resolved
@@ -70,17 +70,16 @@
     testing_stocks: list = field(default_factory=lambda: ["BTC"])
 
 @dataclass
-<<<<<<< HEAD
 class SBI(Dataset):
     type: DatasetType = DatasetType.SBI
     dates: list = field(default_factory=lambda: ["2025-01-01", "2025-12-31"])
     batch_size: int = 32
-=======
+
+@dataclass
 class COMBINED(Dataset):
     type: DatasetType = DatasetType.COMBINED
     dates: list = field(default_factory=lambda: ["2025-05-12"])
     batch_size: int = 64
->>>>>>> f91cc3d3
 
 @dataclass
 class Experiment:
@@ -118,8 +117,5 @@
 cs.store(group="dataset", name="lobster", node=LOBSTER)
 cs.store(group="dataset", name="fi_2010", node=FI_2010)
 cs.store(group="dataset", name="btc", node=BTC)
-<<<<<<< HEAD
 cs.store(group="dataset", name="sbi", node=SBI)
-=======
-cs.store(group="dataset", name="combined", node=COMBINED)
->>>>>>> f91cc3d3
+cs.store(group="dataset", name="combined", node=COMBINED)